// errorcheck

// Copyright 2017 The Go Authors. All rights reserved.
// Use of this source code is governed by a BSD-style
// license that can be found in the LICENSE file.

// Compiler rejected initialization of structs to composite literals
// in a non-static setting (e.g. in a function)
// when the struct contained a field named _.

package p

type T struct {
	_ string
}

func ok() {
	var x = T{"check"}
	_ = x
	_ = T{"et"}
}

var (
	y = T{"stare"}
<<<<<<< HEAD
	w = T{_: "look"} // ERROR "invalid field name _ in struct initializer|unknown field '_' in struct literal of type T"
	_ = T{"page"}
	_ = T{_: "out"} // ERROR "invalid field name _ in struct initializer|unknown field '_' in struct literal of type T"
)

func bad() {
	var z = T{_: "verse"} // ERROR "invalid field name _ in struct initializer|unknown field '_' in struct literal of type T"
	_ = z
	_ = T{_: "itinerary"} // ERROR "invalid field name _ in struct initializer|unknown field '_' in struct literal of type T"
=======
	w = T{_: "look"} // ERROR "invalid field name _ in struct initializer|expected struct field name"
	_ = T{"page"}
	_ = T{_: "out"} // ERROR "invalid field name _ in struct initializer|expected struct field name"
)

func bad() {
	var z = T{_: "verse"} // ERROR "invalid field name _ in struct initializer|expected struct field name"
	_ = z
	_ = T{_: "itinerary"} // ERROR "invalid field name _ in struct initializer|expected struct field name"
>>>>>>> 4e8f681e
}<|MERGE_RESOLUTION|>--- conflicted
+++ resolved
@@ -22,25 +22,13 @@
 
 var (
 	y = T{"stare"}
-<<<<<<< HEAD
-	w = T{_: "look"} // ERROR "invalid field name _ in struct initializer|unknown field '_' in struct literal of type T"
+	w = T{_: "look"} // ERROR "invalid field name _ in struct initializer|expected struct field name|unknown field '_' in struct literal of type T"
 	_ = T{"page"}
-	_ = T{_: "out"} // ERROR "invalid field name _ in struct initializer|unknown field '_' in struct literal of type T"
+	_ = T{_: "out"} // ERROR "invalid field name _ in struct initializer|expected struct field name|unknown field '_' in struct literal of type T"
 )
 
 func bad() {
-	var z = T{_: "verse"} // ERROR "invalid field name _ in struct initializer|unknown field '_' in struct literal of type T"
+	var z = T{_: "verse"} // ERROR "invalid field name _ in struct initializer|expected struct field name|unknown field '_' in struct literal of type T"
 	_ = z
-	_ = T{_: "itinerary"} // ERROR "invalid field name _ in struct initializer|unknown field '_' in struct literal of type T"
-=======
-	w = T{_: "look"} // ERROR "invalid field name _ in struct initializer|expected struct field name"
-	_ = T{"page"}
-	_ = T{_: "out"} // ERROR "invalid field name _ in struct initializer|expected struct field name"
-)
-
-func bad() {
-	var z = T{_: "verse"} // ERROR "invalid field name _ in struct initializer|expected struct field name"
-	_ = z
-	_ = T{_: "itinerary"} // ERROR "invalid field name _ in struct initializer|expected struct field name"
->>>>>>> 4e8f681e
+	_ = T{_: "itinerary"} // ERROR "invalid field name _ in struct initializer|expected struct field name|unknown field '_' in struct literal of type T"
 }